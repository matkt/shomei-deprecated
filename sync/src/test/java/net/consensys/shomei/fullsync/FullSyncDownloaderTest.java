--- conflicted
+++ resolved
@@ -25,6 +25,7 @@
 import net.consensys.shomei.storage.ZkWorldStateArchive;
 
 import java.util.List;
+import java.util.Optional;
 
 import org.hyperledger.besu.datatypes.Hash;
 import org.junit.Before;
@@ -48,6 +49,7 @@
             new TrieLogBlockingQueue(
                 INITIAL_SYNC_BLOCK_NUMBER_RANGE * 2,
                 zkWorldStateArchive::getCurrentBlockNumber,
+                Optional::empty,
                 aLong -> {
                   try {
                     fullSyncDownloader.stop(); // force stop the downloader
@@ -57,11 +59,7 @@
                 }));
     fullSyncDownloader =
         new FullSyncDownloader(
-<<<<<<< HEAD
-            blockingQueue, zkEvmWorldStateEntryPoint, Mockito.mock(GetRawTrieLogClient.class), 0);
-=======
-            blockingQueue, zkWorldStateArchive, Mockito.mock(GetRawTrieLogClient.class));
->>>>>>> 3884dc91
+            blockingQueue, zkWorldStateArchive, Mockito.mock(GetRawTrieLogClient.class), 0);
     doThrow(new RuntimeException()).when(blockingQueue).startWaiting();
   }
 
@@ -74,7 +72,7 @@
 
   @Test
   public void testTriggerImportWhenTrieLogAvailableFromTrieLogShipping() throws Exception {
-    fullSyncDownloader.onNewHeadReceived(List.of(new TrieLogIdentifier(1L, Hash.EMPTY, true)));
+    fullSyncDownloader.onNewBesuHeadReceived(List.of(new TrieLogIdentifier(1L, Hash.EMPTY, true)));
     fullSyncDownloader.startFullSync();
     Mockito.verify(zkWorldStateArchive, times(1))
         .importBlock(Mockito.any(TrieLogIdentifier.class), Mockito.anyBoolean());
@@ -82,7 +80,7 @@
 
   @Test
   public void testNotTriggerImportWhenTrieLogAvailableButAlreadyImported() throws Exception {
-    fullSyncDownloader.onNewHeadReceived(List.of(new TrieLogIdentifier(0L, Hash.EMPTY, true)));
+    fullSyncDownloader.onNewBesuHeadReceived(List.of(new TrieLogIdentifier(0L, Hash.EMPTY, true)));
     fullSyncDownloader.startFullSync();
     Mockito.verify(zkWorldStateArchive, never())
         .importBlock(Mockito.any(TrieLogIdentifier.class), Mockito.anyBoolean());
@@ -90,7 +88,8 @@
 
   @Test
   public void testNotTriggerImportWhenTrieLogTooFarFromHead() throws Exception {
-    fullSyncDownloader.onNewHeadReceived(List.of(new TrieLogIdentifier(500L, Hash.EMPTY, true)));
+    fullSyncDownloader.onNewBesuHeadReceived(
+        List.of(new TrieLogIdentifier(500L, Hash.EMPTY, true)));
     fullSyncDownloader.startFullSync();
     Mockito.verify(zkWorldStateArchive, never())
         .importBlock(Mockito.any(TrieLogIdentifier.class), Mockito.anyBoolean());
@@ -98,33 +97,36 @@
 
   @Test
   public void testGetEstimateDistanceFromTheHead() {
-    assertThat(fullSyncDownloader.getEstimateDistanceFromTheHead()).isEqualTo(-1);
-    fullSyncDownloader.onNewHeadReceived(List.of(new TrieLogIdentifier(500L, Hash.EMPTY, true)));
-    assertThat(fullSyncDownloader.getEstimateDistanceFromTheHead()).isEqualTo(500L);
+    assertThat(fullSyncDownloader.getEstimateDistanceFromTheBesuHead()).isEqualTo(-1);
+    fullSyncDownloader.onNewBesuHeadReceived(
+        List.of(new TrieLogIdentifier(500L, Hash.EMPTY, true)));
+    assertThat(fullSyncDownloader.getEstimateDistanceFromTheBesuHead()).isEqualTo(500L);
   }
 
   @Test
   public void testIsFarFromHead() {
-    assertThat(fullSyncDownloader.isFarFromHead()).isTrue();
-    fullSyncDownloader.onNewHeadReceived(List.of(new TrieLogIdentifier(501L, Hash.EMPTY, true)));
-    assertThat(fullSyncDownloader.isFarFromHead()).isTrue();
-    fullSyncDownloader.onNewHeadReceived(List.of(new TrieLogIdentifier(500L, Hash.EMPTY, true)));
-    assertThat(fullSyncDownloader.isFarFromHead()).isFalse();
+    assertThat(fullSyncDownloader.isFarFromBesuHead()).isTrue();
+    fullSyncDownloader.onNewBesuHeadReceived(
+        List.of(new TrieLogIdentifier(501L, Hash.EMPTY, true)));
+    assertThat(fullSyncDownloader.isFarFromBesuHead()).isTrue();
+    fullSyncDownloader.onNewBesuHeadReceived(
+        List.of(new TrieLogIdentifier(500L, Hash.EMPTY, true)));
+    assertThat(fullSyncDownloader.isFarFromBesuHead()).isFalse();
   }
 
   @Test
   public void getEstimateHeadBlockNumber() {
-    assertThat(fullSyncDownloader.getEstimateHeadBlockNumber()).isEmpty();
-    fullSyncDownloader.onNewHeadReceived(List.of(new TrieLogIdentifier(1L, Hash.EMPTY, true)));
-    assertThat(fullSyncDownloader.getEstimateHeadBlockNumber()).contains(1L);
-    fullSyncDownloader.onNewHeadReceived(List.of(new TrieLogIdentifier(2L, Hash.EMPTY, true)));
-    assertThat(fullSyncDownloader.getEstimateHeadBlockNumber()).contains(2L);
+    assertThat(fullSyncDownloader.getEstimateBesuHeadBlockNumber()).isEmpty();
+    fullSyncDownloader.onNewBesuHeadReceived(List.of(new TrieLogIdentifier(1L, Hash.EMPTY, true)));
+    assertThat(fullSyncDownloader.getEstimateBesuHeadBlockNumber()).contains(1L);
+    fullSyncDownloader.onNewBesuHeadReceived(List.of(new TrieLogIdentifier(2L, Hash.EMPTY, true)));
+    assertThat(fullSyncDownloader.getEstimateBesuHeadBlockNumber()).contains(2L);
   }
 
   @Test
   public void onTrieLogsReceivedUpdateEstimateHead() {
-    assertThat(fullSyncDownloader.getEstimateHeadBlockNumber()).isEmpty();
-    fullSyncDownloader.onNewHeadReceived(List.of(new TrieLogIdentifier(1L, Hash.EMPTY, true)));
-    assertThat(fullSyncDownloader.getEstimateHeadBlockNumber()).contains(1L);
+    assertThat(fullSyncDownloader.getEstimateBesuHeadBlockNumber()).isEmpty();
+    fullSyncDownloader.onNewBesuHeadReceived(List.of(new TrieLogIdentifier(1L, Hash.EMPTY, true)));
+    assertThat(fullSyncDownloader.getEstimateBesuHeadBlockNumber()).contains(1L);
   }
 }