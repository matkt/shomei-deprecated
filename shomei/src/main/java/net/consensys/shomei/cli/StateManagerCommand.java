--- conflicted
+++ resolved
@@ -19,11 +19,8 @@
 import net.consensys.shomei.cli.option.DataStorageOption;
 import net.consensys.shomei.cli.option.JsonRpcOption;
 import net.consensys.shomei.cli.option.LoggingLevelOption;
-<<<<<<< HEAD
 import net.consensys.shomei.cli.option.SyncOption;
-=======
 import net.consensys.shomei.cli.option.MetricsOption;
->>>>>>> 3cec829c
 import net.consensys.shomei.util.logging.LoggingConfiguration;
 
 import org.apache.logging.log4j.Level;
@@ -61,13 +58,10 @@
   @Mixin(name = "JSON RPC configuration")
   private final JsonRpcOption jsonRpcOption = JsonRpcOption.create();
 
-<<<<<<< HEAD
   @Mixin(name = "Sync configuration")
   private final SyncOption syncOption = SyncOption.create();
-=======
   @Mixin(name = "Metrics configuration")
   private final MetricsOption metricsOption = MetricsOption.create();
->>>>>>> 3cec829c
 
   public StateManagerCommand() {}
 
@@ -101,11 +95,8 @@
   public void run() {
     try {
       configureLogging();
-<<<<<<< HEAD
-      final Runner runner = new Runner(dataStorageOption, jsonRpcOption, syncOption);
-=======
-      final Runner runner = new Runner(dataStorageOption, jsonRpcOption, metricsOption);
->>>>>>> 3cec829c
+      final Runner runner = new Runner(
+        dataStorageOption, jsonRpcOption, syncOption, metricsOption);
       addShutdownHook(runner);
       runner.start();
     } catch (final Exception e) {
