--- conflicted
+++ resolved
@@ -48,21 +48,15 @@
 
     // rollforward and adding an account
     zkEvmWorldState.getAccumulator().rollForward(trieLog);
-<<<<<<< HEAD
-    zkEvmWorldState.commit(0L, null);
-=======
-    zkEvmWorldState.commit(0L, null, false);
->>>>>>> 41ee2fb1
+    zkEvmWorldState.commit(0L, null, false);
+
     assertThat(zkEvmWorldState.getStateRootHash()).isNotEqualTo(DEFAULT_TRIE_ROOT);
 
     System.out.println("rolllllllback");
     // rollbackward and reverting an account
     zkEvmWorldState.getAccumulator().rollBack(trieLog);
-<<<<<<< HEAD
-    zkEvmWorldState.commit(0L, null);
-=======
-    zkEvmWorldState.commit(0L, null, false);
->>>>>>> 41ee2fb1
+    zkEvmWorldState.commit(0L, null, false);
+
     assertThat(zkEvmWorldState.getStateRootHash()).isEqualTo(DEFAULT_TRIE_ROOT);
   }
 
@@ -81,20 +75,12 @@
 
     // rollforward and adding an account
     zkEvmWorldState.getAccumulator().rollForward(trieLog);
-<<<<<<< HEAD
-    zkEvmWorldState.commit(0L, null);
-=======
-    zkEvmWorldState.commit(0L, null, false);
->>>>>>> 41ee2fb1
+    zkEvmWorldState.commit(0L, null, false);
     assertThat(zkEvmWorldState.getStateRootHash()).isNotEqualTo(DEFAULT_TRIE_ROOT);
 
     // rollbackward and reverting an account
     zkEvmWorldState.getAccumulator().rollBack(trieLog);
-<<<<<<< HEAD
-    zkEvmWorldState.commit(0L, null);
-=======
-    zkEvmWorldState.commit(0L, null, false);
->>>>>>> 41ee2fb1
+    zkEvmWorldState.commit(0L, null, false);
     assertThat(zkEvmWorldState.getStateRootHash()).isEqualTo(DEFAULT_TRIE_ROOT);
   }
 
@@ -130,11 +116,7 @@
 
     // roll backward account creation
     zkEvmWorldState.getAccumulator().rollBack(trieLogLayer);
-<<<<<<< HEAD
-    zkEvmWorldState.commit(0L, null);
-=======
-    zkEvmWorldState.commit(0L, null, false);
->>>>>>> 41ee2fb1
+    zkEvmWorldState.commit(0L, null, false);
     assertThat(zkEvmWorldState.getStateRootHash()).isEqualTo(DEFAULT_TRIE_ROOT);
   }
 
@@ -170,11 +152,7 @@
 
     // roll backward account creation
     zkEvmWorldState.getAccumulator().rollBack(trieLogLayer);
-<<<<<<< HEAD
-    zkEvmWorldState.commit(0L, null);
-=======
-    zkEvmWorldState.commit(0L, null, false);
->>>>>>> 41ee2fb1
+    zkEvmWorldState.commit(0L, null, false);
     assertThat(zkEvmWorldState.getStateRootHash()).isEqualTo(DEFAULT_TRIE_ROOT);
   }
 
@@ -230,11 +208,7 @@
 
     // roll backward account creation
     zkEvmWorldState.getAccumulator().rollBack(trieLogLayer);
-<<<<<<< HEAD
-    zkEvmWorldState.commit(0L, null);
-=======
-    zkEvmWorldState.commit(0L, null, false);
->>>>>>> 41ee2fb1
+    zkEvmWorldState.commit(0L, null, false);
     assertThat(zkEvmWorldState.getStateRootHash()).isEqualTo(DEFAULT_TRIE_ROOT);
   }
 
@@ -293,11 +267,7 @@
 
     // roll backward account creation
     zkEvmWorldState.getAccumulator().rollBack(trieLogLayer);
-<<<<<<< HEAD
-    zkEvmWorldState.commit(0L, null);
-=======
-    zkEvmWorldState.commit(0L, null, false);
->>>>>>> 41ee2fb1
+    zkEvmWorldState.commit(0L, null, false);
     assertThat(zkEvmWorldState.getStateRootHash()).isEqualTo(DEFAULT_TRIE_ROOT);
   }
 }