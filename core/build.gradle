
apply plugin: 'java-library'

tasks.named('jar') {
    archiveBaseName = 'core'
    manifest {
        attributes(
                'Specification-Title': archiveBaseName,
                'Specification-Version': project.version,
                'Implementation-Title': archiveBaseName,
                'Implementation-Version': calculateVersion()
        )
    }
}

dependencies {

    implementation project(':util')
    implementation project(':trie')
    implementation project(':crypto')

    implementation 'org.hyperledger.besu.internal:trie'
    implementation 'org.hyperledger.besu.internal:core'
    implementation 'org.hyperledger.besu.internal:rlp'
    implementation 'org.hyperledger.besu:besu-datatypes'
    implementation 'org.hyperledger.besu:evm'
    implementation 'org.hyperledger.besu:plugin-api'
<<<<<<< HEAD
    
=======
>>>>>>> ed54732b
    implementation 'com.google.guava:guava'

    implementation 'org.apache.tuweni:tuweni-bytes'
    implementation 'org.apache.tuweni:tuweni-units'


    testImplementation project(':util')
    testImplementation 'junit:junit'
    testImplementation 'org.assertj:assertj-core'
    testImplementation 'org.junit.jupiter:junit-jupiter'
}<|MERGE_RESOLUTION|>--- conflicted
+++ resolved
@@ -25,10 +25,6 @@
     implementation 'org.hyperledger.besu:besu-datatypes'
     implementation 'org.hyperledger.besu:evm'
     implementation 'org.hyperledger.besu:plugin-api'
-<<<<<<< HEAD
-    
-=======
->>>>>>> ed54732b
     implementation 'com.google.guava:guava'
 
     implementation 'org.apache.tuweni:tuweni-bytes'
